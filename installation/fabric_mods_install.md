# Fabric Mods Install
In this tutorial, we will install the Fabric launcher and 5 mods. Remember to use the correct Fabric version that matches your game version (1.19) of all the mods. 
1. You can download the latest Fabric Installer from [here](https://fabricmc.net/use/installer/). For Windows users, just download the `.exe` file. For Mac or Ubuntu users, download the jar file and call `java -jar fabric-installer-0.11.2.jar` to install. Select game version to be `1.19` and loader version to be `0.14.18`. It will automatically detect your Minecraft game install location.
<<<<<<< HEAD
2. After installing Fabric, you will have a `YOUR_MINECRAFT_GAME_LOCATION/mods` folder. You need to put all the mods under this folder. Also, you will have a `YOUR_MINECRAFT_GAME_LOCATION/versions/fabric-loader-0.14.18-1.19`. This is the version you will run the game with. 
3. Here are 4 mods that can be directly downloaded to `YOUR_MINECRAFT_GAME_LOCATION/mods` folder: 
   * [Fabric API](https://modrinth.com/mod/fabric-api): Basic Fabric APIs.
=======
2. After installing Fabric, you will have a `YOUR_MINECRAFT_GAME_LOCATION/mod` folder. You need to put all the mods under this folder. Also, you will have a `YOUR_MINECRAFT_GAME_LOCATION/versions/fabric-loader-0.14.18-1.19`. This is the version you will run the game with. 
3. Here are 4 mods that can be directly downloaded to `YOUR_MINECRAFT_GAME_LOCATION/mod` folder: 
   * [Fabric API](https://modrinth.com/mod/fabric-api/version/0.58.0+1.19): Basic Fabric APIs.
>>>>>>> 77351630
   * [Mod Menu](https://cdn.modrinth.com/data/mOgUt4GM/versions/4.0.4/modmenu-4.0.4.jar): Used to manage all the mods that you download.
   * [Complete Config](https://www.curseforge.com/minecraft/mc-mods/completeconfig/download/3821056): Dependency of server pause.
   * [Multi Server Pause](https://www.curseforge.com/minecraft/mc-mods/multiplayer-server-pause-fabric/download/3822586): Used to pause the server when waiting for GPT-4 to reply.
4. For the last mod [Better Respawn](https://github.com/xieleo5/better-respawn/tree/1.19), you need to manually clone and compile.
   
   * After you clone the repo, remove the `'forge'` string in the last line of `settings.gradle`. Then run `gradlew build` to compile the mod. You will find the compiled jar file in `better-respawn/fabric/build/libs/better-respawn-fabric-1.19-2.0.0.jar`. Put the jar file to the mod folder.
     * You will need a Java Runtime Environment v17+ to build `better-respawn`. Some newer JRE versions will error during build. Find the JRE v17 archive [here](https://www.oracle.com/java/technologies/javase/jdk17-archive-downloads.html).
   * After you launch the game, go to `YOUR_MINECRAFT_GAME_LOCATION/config/better-respawn`, and modify the properties file with:
      ```
      respawn_block_range=32
      max_respawn_distance=32
      min_respawn_distance=0
      ```
5. Don't forget to change the `version` in `azure_login` to `fabric-loader-0.14.18-1.19` that you are using. You can find it under `YOUR_MINECRAFT_GAME_LOCATION/version` folder.

You can return to [README.md](../README.md#getting-started) and getting started now.<|MERGE_RESOLUTION|>--- conflicted
+++ resolved
@@ -1,15 +1,9 @@
 # Fabric Mods Install
 In this tutorial, we will install the Fabric launcher and 5 mods. Remember to use the correct Fabric version that matches your game version (1.19) of all the mods. 
 1. You can download the latest Fabric Installer from [here](https://fabricmc.net/use/installer/). For Windows users, just download the `.exe` file. For Mac or Ubuntu users, download the jar file and call `java -jar fabric-installer-0.11.2.jar` to install. Select game version to be `1.19` and loader version to be `0.14.18`. It will automatically detect your Minecraft game install location.
-<<<<<<< HEAD
 2. After installing Fabric, you will have a `YOUR_MINECRAFT_GAME_LOCATION/mods` folder. You need to put all the mods under this folder. Also, you will have a `YOUR_MINECRAFT_GAME_LOCATION/versions/fabric-loader-0.14.18-1.19`. This is the version you will run the game with. 
 3. Here are 4 mods that can be directly downloaded to `YOUR_MINECRAFT_GAME_LOCATION/mods` folder: 
-   * [Fabric API](https://modrinth.com/mod/fabric-api): Basic Fabric APIs.
-=======
-2. After installing Fabric, you will have a `YOUR_MINECRAFT_GAME_LOCATION/mod` folder. You need to put all the mods under this folder. Also, you will have a `YOUR_MINECRAFT_GAME_LOCATION/versions/fabric-loader-0.14.18-1.19`. This is the version you will run the game with. 
-3. Here are 4 mods that can be directly downloaded to `YOUR_MINECRAFT_GAME_LOCATION/mod` folder: 
    * [Fabric API](https://modrinth.com/mod/fabric-api/version/0.58.0+1.19): Basic Fabric APIs.
->>>>>>> 77351630
    * [Mod Menu](https://cdn.modrinth.com/data/mOgUt4GM/versions/4.0.4/modmenu-4.0.4.jar): Used to manage all the mods that you download.
    * [Complete Config](https://www.curseforge.com/minecraft/mc-mods/completeconfig/download/3821056): Dependency of server pause.
    * [Multi Server Pause](https://www.curseforge.com/minecraft/mc-mods/multiplayer-server-pause-fabric/download/3822586): Used to pause the server when waiting for GPT-4 to reply.
